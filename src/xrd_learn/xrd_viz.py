"""
This module provides functions for visualizing X-ray diffraction (XRD) data, including plotting XRD scans. These visualizations are useful for analyzing the structural properties of 
materials through XRD experiments.

Functions:
    - plot_xrd: Plots XRD scans for different datasets, allowing for customizations such as padding sequences, 
      logarithmic scales, and figure saving options.

References:
    - https://matplotlib.org/stable/tutorials/index.html
    - https://xrayutilities.readthedocs.io/en/latest/
"""

import numpy as np
import matplotlib.pyplot as plt
<<<<<<< HEAD
from matplotlib import colormaps
=======
>>>>>>> 1ab56136
from xrd_learn.xrd_utils import process_input

__author__ = "Joshua C. Agar, Yichen Guo"
__copyright__ = "Joshua C. Agar, Yichen Guo"
__license__ = "MIT"


def plot_xrd(inputs, labels, title='XRD Scan', xrange=None, yrange=None, diff=1e3, fig=None, ax=None, figsize=(6,4), 
<<<<<<< HEAD
             legend_style='legend', colors=colormaps.get_cmap('tab10'), text_offset_ratio=None, grid=False, pad_sequence=[], filename=None):
=======
             legend_style='legend', text_offset_ratio=None, grid=False, pad_sequence=[], filename=None):
>>>>>>> 1ab56136
    
    """Plot XRD scans for multiple datasets.

    This function generates a plot for XRD scans, supporting multiple datasets and applying
    customizable options for padding, logarithmic scale, and saving the figure to file.

    Args:
        inputs (list): A list of input datasets to be processed and plotted.
        labels (list): A list of labels corresponding to the datasets.
        title (str, optional): Title of the plot. Default is 'XRD Scan'.
        xrange (tuple, optional): The x-axis range for the plot.
        diff (float, optional): Scaling factor between different datasets. Default is 1e3.
        fig (matplotlib.figure.Figure, optional): Custom figure for the plot.
        ax (matplotlib.axes.Axes, optional): Custom axes for the plot.
        figsize (tuple, optional): Figure size. Default is (6, 4).
        legend_style (str, optional): Style of the legend. Default is 'legend', options: 'legend', 'label.
<<<<<<< HEAD
        colors (list, optional): List of colors for the datasets. Default is None.
=======
>>>>>>> 1ab56136
        text_offset_ratio (tuple, optional): Offset ratio for text labels. Default is None. (x_offset, y_offset).
        grid (bool, optional): Whether to show gridlines. Default is False.
        pad_sequence (list, optional): Sequence for padding datasets if they have different ranges.
        filename (str, optional): If provided, the plot will be saved with the given filename.
    
    Returns:
        None: Displays the plot or saves the figure to a file.
    """
    
    Xs, Ys, length_list = process_input(inputs)
        
    if np.mean(length_list) != np.max(length_list): # detect if scans have different length
        if pad_sequence == []:
            print('Different scan ranges, input pad_sequence to pad')
            return 
        else: # if pad sequence is provided, pad the shorter scans
            for i in range(len(Ys)):
                Ys[i] = np.pad(Ys[i], pad_sequence[i], mode='median')
            Xs = [Xs[np.argmax(length_list)]]*len(Ys)
        
    if fig == None and ax == None:
        fig, ax = plt.subplots(figsize=figsize)
    elif (fig == None and ax != None) or (fig != None and ax == None):
        raise ValueError('fig and ax should be provided together for customized plot')
     
    for i, (X, Y) in enumerate(zip(Xs, Ys)):
        Y[Y==0] = 1  # remove all 0 value
        if diff:
            Y = Y * diff**(len(Ys)-i-1)
        if legend_style == 'legend':
<<<<<<< HEAD
            ax.plot(X, Y, label=labels[i], color=colors[i])
=======
            ax.plot(X, Y, label=labels[i])
>>>>>>> 1ab56136
        elif legend_style == 'label':
            line, = ax.plot(X, Y)
            if text_offset_ratio != None:
                ax.text(X[-1]*text_offset_ratio[0], Y[-1]*text_offset_ratio[1], labels[i], fontsize=10, color=line.get_color())
            else:
                ax.text(X[-1], Y[-1], labels[i], fontsize=10, color=line.get_color())
        
    plt.yscale('log',base=10) 
    if isinstance(xrange, tuple):
        plt.xlim(xrange)  
        
    if isinstance(yrange, tuple):
        plt.ylim(yrange)  
        
<<<<<<< HEAD
    ax.set_xlabel(r"2$\Theta$ [°]")
=======
    ax.set_xlabel(r"2$\Theta$")
>>>>>>> 1ab56136
    ax.set_ylabel('Intensity [a.u.]')
    if legend_style == 'legend':
        ax.legend()

    ax.set_title(title)
    if filename and fig==None and ax==None:
        plt.savefig(filename)
    elif filename and fig!=None and ax!=None:
        raise ValueError('Figure won\'t be saved when fig and ax are provided') 

    # plt.xticks(np.arange(*xrange, 1))
    ax.tick_params(axis="x", direction="in", top=True)
    ax.tick_params(axis="y", direction="in", right=True)    
    
    if grid: plt.grid()

    if fig == None and ax == None:
        plt.tight_layout()
        plt.show()<|MERGE_RESOLUTION|>--- conflicted
+++ resolved
@@ -1,4 +1,5 @@
 """
+This module provides functions for visualizing X-ray diffraction (XRD) data, including plotting XRD scans. These visualizations are useful for analyzing the structural properties of 
 This module provides functions for visualizing X-ray diffraction (XRD) data, including plotting XRD scans. These visualizations are useful for analyzing the structural properties of 
 materials through XRD experiments.
 
@@ -13,10 +14,7 @@
 
 import numpy as np
 import matplotlib.pyplot as plt
-<<<<<<< HEAD
 from matplotlib import colormaps
-=======
->>>>>>> 1ab56136
 from xrd_learn.xrd_utils import process_input
 
 __author__ = "Joshua C. Agar, Yichen Guo"
@@ -25,11 +23,7 @@
 
 
 def plot_xrd(inputs, labels, title='XRD Scan', xrange=None, yrange=None, diff=1e3, fig=None, ax=None, figsize=(6,4), 
-<<<<<<< HEAD
              legend_style='legend', colors=colormaps.get_cmap('tab10'), text_offset_ratio=None, grid=False, pad_sequence=[], filename=None):
-=======
-             legend_style='legend', text_offset_ratio=None, grid=False, pad_sequence=[], filename=None):
->>>>>>> 1ab56136
     
     """Plot XRD scans for multiple datasets.
 
@@ -46,10 +40,7 @@
         ax (matplotlib.axes.Axes, optional): Custom axes for the plot.
         figsize (tuple, optional): Figure size. Default is (6, 4).
         legend_style (str, optional): Style of the legend. Default is 'legend', options: 'legend', 'label.
-<<<<<<< HEAD
         colors (list, optional): List of colors for the datasets. Default is None.
-=======
->>>>>>> 1ab56136
         text_offset_ratio (tuple, optional): Offset ratio for text labels. Default is None. (x_offset, y_offset).
         grid (bool, optional): Whether to show gridlines. Default is False.
         pad_sequence (list, optional): Sequence for padding datasets if they have different ranges.
@@ -62,12 +53,15 @@
     Xs, Ys, length_list = process_input(inputs)
         
     if np.mean(length_list) != np.max(length_list): # detect if scans have different length
+    if np.mean(length_list) != np.max(length_list): # detect if scans have different length
         if pad_sequence == []:
             print('Different scan ranges, input pad_sequence to pad')
             return 
         else: # if pad sequence is provided, pad the shorter scans
+        else: # if pad sequence is provided, pad the shorter scans
             for i in range(len(Ys)):
                 Ys[i] = np.pad(Ys[i], pad_sequence[i], mode='median')
+            Xs = [Xs[np.argmax(length_list)]]*len(Ys)
             Xs = [Xs[np.argmax(length_list)]]*len(Ys)
         
     if fig == None and ax == None:
@@ -76,15 +70,12 @@
         raise ValueError('fig and ax should be provided together for customized plot')
      
     for i, (X, Y) in enumerate(zip(Xs, Ys)):
+    for i, (X, Y) in enumerate(zip(Xs, Ys)):
         Y[Y==0] = 1  # remove all 0 value
         if diff:
             Y = Y * diff**(len(Ys)-i-1)
         if legend_style == 'legend':
-<<<<<<< HEAD
             ax.plot(X, Y, label=labels[i], color=colors[i])
-=======
-            ax.plot(X, Y, label=labels[i])
->>>>>>> 1ab56136
         elif legend_style == 'label':
             line, = ax.plot(X, Y)
             if text_offset_ratio != None:
@@ -99,12 +90,10 @@
     if isinstance(yrange, tuple):
         plt.ylim(yrange)  
         
-<<<<<<< HEAD
     ax.set_xlabel(r"2$\Theta$ [°]")
-=======
-    ax.set_xlabel(r"2$\Theta$")
->>>>>>> 1ab56136
     ax.set_ylabel('Intensity [a.u.]')
+    if legend_style == 'legend':
+        ax.legend()
     if legend_style == 'legend':
         ax.legend()
 
@@ -118,6 +107,9 @@
     ax.tick_params(axis="x", direction="in", top=True)
     ax.tick_params(axis="y", direction="in", right=True)    
     
+    ax.tick_params(axis="x", direction="in", top=True)
+    ax.tick_params(axis="y", direction="in", right=True)    
+    
     if grid: plt.grid()
 
     if fig == None and ax == None:
